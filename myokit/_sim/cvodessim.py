#
# CVODES-driven single cell simulation with optional sensitivities and root
# finding
#
# This file is part of Myokit.
# See http://myokit.org for copyright, sharing, and licensing details.
#
from __future__ import absolute_import, division
from __future__ import print_function, unicode_literals

import os
import platform
import tempfile

from collections import OrderedDict

import myokit

# Location of C template
SOURCE_FILE = 'cvodessim.c'


class Simulation(myokit.CModule):
    """
    Runs single cell simulations using the CVODES solver (see [1]); CVODES uses
    an implicit multi-step method to achieve high accuracy and stability with
    adaptive step sizes.

    The model passed to the simulation is cloned and stored internally, so
    changes to the original model object will not affect the simulation. A
    protocol can be passed in as ``protocol`` or set later using
    :meth:`set_protocol`.

    Simulations maintain an internal state consisting of

    - the current simulation time
    - the current state
    - the default state
    - (optional) the current and default state's sensitivities with respect to
      the selected independent variables.

    When a simulation is created, the simulation time is set to 0 and both the
    current and the default state are copied from the model.
    After each call to :meth:`Simulation.run` the time variable and current
    state are updated, so that each successive call to run continues where the
    previous simulation left off. A :meth:`reset` method is provided that will
    set the time back to 0 and revert the current state to the default state.
    To change the time or state manually, use :meth:`set_time` and
    :meth:`set_state`.

    A pre-pacing method :meth:`pre` is provided that doesn't affect the
    simulation time but will update the current *and the default state*. This
    allows you to pre-pace, run a simulation, reset to the pre-paced state, run
    another simulation etc.

    **Sensitivities**

    Sensitivities of model variables with respect to parameters (any unbound
    model variable defined as a literal constant) or initial values of states
    can be calculated using the ``sensitivities`` argument. If set, this should
    be a tuple ``(ys, xs)`` containing the "dependent" and "independent"
    expressions used to make up the calculated sensitivities (partial
    derivatives) ``dy/dx``.

    The "dependent variables" must refer to state variables, time-derivatives
    of state variables, or intermediary variables. These can be specified as
    :class:`myokit.Variable` objects, as :class:`myokit.Name` or
    :class:`myokit.Derivative` expressions, or as strings e.g. ``"ina.INa"`` or
    ``"dot(membrane.V)"``.

    The "independent variables" in sensitivities must refer to either literal
    variables (variables with no dependencies) or initial values of state
    variables. These can be specified as :class:`myokit.Variable` objects, as
    :class:`myokit.Name` or :class:`myokit.InitialValue` expressions, or as
    strings e.g. ``"ikr.gKr"`` or ``"init(membrane.V)"``.

    **Bound variables and labels**

    The simulation provides four inputs a model variable can be bound to:

    ``time``
        This input provides the simulation time.
    ``pace``
        This input provides the current value of the pacing variable. This is
        determined using the protocol passed into the Simulation.
    ``evaluations``
        This input provides the number of rhs evaluations used at each point in
        time and can be used to gain some insight into the solver's behaviour.
    ``realtime``
        This input provides the elapsed system time at each logged point.

    No variable labels are required for this simulation type.

    **Storing and loading simulation objects**

    There are two ways to store Simulation objects to the file system: 1.
    using serialisation (the ``pickle`` module), and 2. using the ``path``
    constructor argument.

    Each time a simulation is created, a C module is compiled, imported, and
    deleted in the background. This means that part of a ``Simulation`` object
    is a reference to an imported C extension, and cannot be serialised. When
    using ``pickle`` to serialise the simulation, this compiled part is not
    stored. Instead, when the pickled simulation is read from disk the
    compilation is repeated. Unpickling simulations also restores their state:
    variables such as model state, simulation time, and tolerance are preserved
    when pickling.

    As an alternative to serialisation, Simulations can be created with a
    ``path`` variable that specifies a location where the generated module can
    be stored. For example, calling ``Simulation(model, path='my-sim.zip')``
    will create a file called ``my-sim.zip`` in which the C extension is
    stored. To load, use ``Simulation.from_path('my-sim.zip')``. Unlike
    pickling, simulations stored and loaded this way do not maintain state:
    variables such as model state, simulation time, and tolerance are not
    preserved with this method. Finally, note that (again unlike pickled
    simulations), the generated zip files are highly platform dependent: a zip
    file generated on one machine may not work on another.

    **Arguments**

    ``model``
        The model to simulate
    ``protocol``
        An optional :class:`myokit.Protocol` to use as input for variables
        bound to ``pace``.
    ``sensitivities``
        An optional tuple ``(dependents, independents)`` where ``dependents``
        is a list of variables or expressions to take derivatives of (``y`` in
        ``dy/dx``) and ``independents`` is a list of variables or expressions
        to calculate derivatives to (``x`` in ``dy/dx``).
        Each entry in ``dependents`` must be a :class:`myokit.Variable`, a
        :class:`myokit.Name`, a :class:`myokit.Derivative`, or a string with
        either a fully qualified variable name or a ``dot()`` expression.
        Each entry in ``independents`` must be a :class:`myokit.Variable`, a
        :class:`myokit.Name`, a :class:`myokit.InitialValue`, or a string with
        either a fully qualified variable name or an ``init()`` expression.
    ``path``
        An optional path used to load or store compiled simulation objects. See
        "Storing and loading simulation objects", above.

    **References**

    [1] SUNDIALS: Suite of nonlinear and differential/algebraic equation
    solvers. Hindmarsh, Brown, Woodward, et al. (2005) ACM Transactions on
    Mathematical Software.

    """
    _index = 0  # Simulation id

    def __init__(self, model, protocol=None, sensitivities=None, path=None):
        super(Simulation, self).__init__()

        # Require a valid model
        if not model.is_valid():
            model.validate()
        self._model = model.clone()
        del model

        # Set protocol
        self._protocol = None
        self._fixed_form_protocol = None
        self.set_protocol(protocol)
        del protocol

        # Generate C Model code, get sensitivity and constants info
        cmodel = myokit.CModel(self._model, sensitivities)
        if cmodel.has_sensitivities:
            self._sensitivities = (cmodel.dependents, cmodel.independents)
        else:
            self._sensitivities = None

        # Ordered dicts mapping Variable objects to float values
        self._literals = OrderedDict()
        self._parameters = OrderedDict()
        for var, eq in cmodel.literals.items():
            self._literals[var] = eq.rhs.eval()
        for var, eq in cmodel.parameters.items():
            self._parameters[var] = eq.rhs.eval()

        # Compile or load simulation
        if type(path) == tuple:
            path, self._sim = path
        else:
            self._create_simulation(cmodel.code, path)
        del cmodel

        # Get state and default state from model
        self._state = self._model.initial_values(as_floats=True)
        self._default_state = list(self._state)

        # Set state and default state for sensitivities
        self._s_state = self._s_default_state = None
        if self._sensitivities:
            # Outer indice: number of independent variables
            # Inner indice: number of states
            self._s_state = []
            for expr in self._sensitivities[1]:
                row = [0.0] * len(self._state)
                if isinstance(expr, myokit.InitialValue):
                    row[expr.var().indice()] = 1.0
                self._s_state.append(row)
            self._s_default_state = [list(x) for x in self._s_state]

        # Last state reached before error
        self._error_state = None

        # Starting time
        self._time = 0

        # Set default min and max step size
        self._dtmax = self._dtmin = None

        # Set default tolerance values
        self._tolerance = None
        self.set_tolerance()

    def _create_simulation(self, cmodel_code, path):
        """
        Creates and compiles the C simulation module.

        If ``path`` is set, also stores the built extension in a zip file at
        ``path``, along with a serialisation of the Python Simulation object.
        """
        # Unique simulation id
        Simulation._index += 1
        module_name = 'myokit_sim_' + str(Simulation._index)
        module_name += '_' + str(myokit.pid_hash())

        # Arguments
        args = {
            'module_name': module_name,
            'model_code': cmodel_code,
        }
        fname = os.path.join(myokit.DIR_CFUNC, SOURCE_FILE)

        # Define libraries
        libs = [
            'sundials_cvodes',
            'sundials_nvecserial',
        ]
        if platform.system() != 'Windows':  # pragma: no windows cover
            libs.append('m')

        # Define library paths
        # Note: Sundials path on windows already includes local binaries
        libd = list(myokit.SUNDIALS_LIB)
        incd = list(myokit.SUNDIALS_INC)
        incd.append(myokit.DIR_CFUNC)

        # Create extension
        store = path is not None
        res = self._compile(
            module_name, fname, args, libs, libd, incd, store_build=store)

        # Store module and return
        if store:
            self._sim, d_build = res
            self._store_build(path, d_build, module_name)
        else:
            self._sim = res

    def _store_build(self, path, d_build, name):
        """
        Stores this simulation to ``path``, including all information from the
        build directory ``d_build`` and the generated backend module's
        ``name``.
        """
        try:
            import zipfile
            try:
                import zlib     # noqa
            except ImportError:
                raise Exception('Storing simulations requires the zlib module'
                                ' to be available.')

            # Sensitivity constructor argument. Don't pass in expressions, as
            # they will need to pickle the variables as well, which in turn
            # will need a component, model, etc.
            sens_arg = None
            if self._sensitivities:
                sens_arg = [[x.code() for x in y] for y in self._sensitivities]

            # Store serialised name and constructor args
            fname = os.path.join(d_build, '_simulation.pickle')
            import pickle
            with open(fname, 'wb') as f:
                pickle.dump(str(name), f)
                pickle.dump(self._model, f)
                pickle.dump(self._protocol, f)
                pickle.dump(sens_arg, f)

            # Zip it all in
            with zipfile.ZipFile(path, 'w', zipfile.ZIP_DEFLATED) as f:
                for root, dirs, files in os.walk(d_build):
                    for fname in files:
                        org = os.path.join(root, fname)
                        new = os.path.relpath(org, d_build)
                        f.write(org, new)
        finally:
            myokit.tools.rmtree(d_build, silent=True)

    @staticmethod
    def from_path(path):
        """
        Loads a simulation from the zip file in ``path``.

        The file at ``path`` must have been created by :class:`Simulation` and
        on the same platform (e.g. the same operating system, processor
        architecture, Myokit version etc.).

        Note that the simulation state (e.g. time, model state, solver
        tolerance etc. is not restored).

        Returns a :class:`Simulation` object.
        """
        import zipfile
        try:
            import zlib     # noqa
        except ImportError:
            raise Exception('Loading simulations requires the zlib module to'
                            ' be available.')

        # Unpack the zipped information
        d_build = tempfile.mkdtemp('myokit_build')
        try:
            with zipfile.ZipFile(path, 'r', zipfile.ZIP_DEFLATED) as f:
                f.extractall(d_build)

            # Load serialised name and constructor args
            fname = os.path.join(d_build, '_simulation.pickle')
            import pickle
            with open(fname, 'rb') as f:
                name = pickle.load(f)
                model = pickle.load(f)
                protocol = pickle.load(f)
                sensitivities = pickle.load(f)

            # Load module
            from myokit._sim import load_module
            module = load_module(name, d_build)

            # Create and return simulation
            return Simulation(model, protocol, sensitivities, (path, module))

        finally:
            myokit.tools.rmtree(d_build, silent=True)

    def default_state(self):
        """
        Returns the default state.
        """
        return list(self._default_state)

    def default_state_sensitivities(self):
        """
        Returns the default sensitivities with respect to state variables, or
        ``None`` if sensitivities are not enabled.
        """
        if self._sensitivities:
            return [list(x) for x in self._s_default_state]
        return None

    def last_state(self):
        """
        If the last call to :meth:`Simulation.pre()` or
        :meth:`Simulation.run()` resulted in an error, this will return the
        last state reached during that simulation.

        Will return ``None`` if no simulation was run or the simulation did not
        result in an error.
        """
        return list(self._error_state) if self._error_state else None

    def eval_derivatives(self, y=None):
        """
        Evaluates and returns the state derivatives.

        The state to evaluate for can be given as ``y``. If no state is given
        the current simulation state is used.
        """
        # Get state
        if y is None:
            y = list(self._state)
        else:
            y = self._model.map_to_state(y)

        # Create space to store derivatives
        dy = list(self._state)

        # Evaluate and return
        self._sim.eval_derivatives(
            # 0. Time
            0,
            # 1. Pace
            0,
            # 2. State
            y,
            # 3. Space to store the state derivatives
            dy,
            # 4. Literal values
            list(self._literals.values()),
            # 5. Parameter values
            list(self._parameters.values()),
        )
        return dy

    def last_number_of_evaluations(self):
        """
        Returns the number of rhs evaluations performed by the solver during
        the last simulation.
        """
        return self._sim.number_of_evaluations()

    def last_number_of_steps(self):
        """
        Returns the number of steps taken by the solver during the last
        simulation.
        """
        return self._sim.number_of_steps()

    def pre(self, duration, progress=None, msg='Pre-pacing simulation'):
        """
        This method can be used to perform an unlogged simulation, typically to
        pre-pace to a (semi-)stable orbit.

        After running this method

        - The simulation time is **not** affected
        - The current state and the default state are updated to the final
          state reached in the simulation.
        - The current state-sensitivities and default state-sensitivities are
          updated to the final state reached in the simulation, except for
          state-sensitivities with respect to initial conditions, which are
          reset (see below).

        Calls to :meth:`reset` after using :meth:`pre` will set the current
        state to this new default state.

        When calculating sensitivities with respect to the initial value of
        some state variable with index ``i``, the sensitivity of that state
        w.r.t. the initial value will be ``1`` at time zero. Similarly, the
        sensitivity of any other state to that initial value at this time will
        be ``0``. Because :meth:`pre()` is used to set a new state for time
        zero, this method will set the current and default state sensitivities
        for initial value sensitivities to 0 or 1 as above, instead of using
        the values reached in the simulation.

        The number of time units to simulate can be set with ``duration``.
        The ``duration`` argument cannot be negative, and special care needs to
        be taken when very small (positive) values are used. For some very
        short (but non-zero) durations, a :class:`myokit.SimulationError` may
        be raised.

        To obtain feedback on the simulation progress, an object implementing
        the :class:`myokit.ProgressReporter` interface can be passed in.
        passed in as ``progress``. An optional description of the current
        simulation to use in the ProgressReporter can be passed in as `msg`.
        """
        duration = float(duration)
        self._run(
            duration, myokit.LOG_NONE, None, None, None, None, None, progress,
            msg)
        self._default_state = list(self._state)
        if self._sensitivities:
            # Reset to time 0, so need to reset initial-value sensitivities
            for i, expr in enumerate(self._sensitivities[1]):
                if isinstance(expr, myokit.InitialValue):
                    self._s_state[i] = [0.0] * len(self._state)
                    self._s_state[i][expr.var().indice()] = 1.0
            # Update default state
            self._s_default_state = [list(x) for x in self._s_state]

    def __reduce__(self):
        """
        Pickles this Simulation.

        See: https://docs.python.org/3/library/pickle.html#object.__reduce__
        """
        sens_arg = None
        if self._sensitivities:
            # Don't pass in expressions, as they'll need to pickle the
            # variables as well, which in turn will need a component, model,
            # etc.
            sens_arg = [[x.code() for x in y] for y in self._sensitivities]

        return (
            self.__class__,
            (self._model, self._protocol, sens_arg),
            (
                self._time,
                self._state,
                self._default_state,
                self._s_state,
                self._s_default_state,
                self._fixed_form_protocol,  # Can't be set in constructor
                self._tolerance,
                self._dtmin,
                self._dtmax,
            ),
        )

    def reset(self):
        """
        Resets the simulation:

        - The time variable is set to 0
        - The state is set to the default state
        - The state sensitivities are set to the default state sensitivities

        """
        self._time = 0
        self._state = list(self._default_state)
        if self._sensitivities:
            self._s_state = [list(x) for x in self._s_default_state]

    def run(self, duration, log=None, log_interval=None, log_times=None,
            sensitivities=None, apd_variable=None, apd_threshold=None,
            progress=None, msg='Running simulation'):
        """
        Runs a simulation and returns the logged results. Running a simulation
        has the following effects:

        - The internal state is updated to the last state in the simulation.
        - The simulation's time variable is updated to reflect the time
            elapsed during the simulation.

        The number of time units to simulate can be set with ``duration``.
        The ``duration`` argument cannot be negative, and special care needs to
        be taken when very small (positive) values are used. For some very
        short (but non-zero) durations, a :class:`myokit.SimulationError` may
        be raised.

        The method returns a :class:`myokit.DataLog` dictionary that maps
        variable names to lists of logged values. The variables to log can be
        indicated using the ``log`` argument. There are several options for its
        value:

        - ``None`` (default), to log all states.
        - An integer flag or a combination of flags. Options:
          ``myokit.LOG_NONE``, ``myokit.LOG_STATE``, ``myokit.LOG_BOUND``,
          ``myokit.LOG_INTER``, ``myokit.LOG_DERIV`` or ``myokit.LOG_ALL``.
        - A sequence of variable names. To log derivatives, use
          "dot(membrane.V)".
        - A :class:`myokit.DataLog` object. In this case, the new data
          will be appended to the existing log.

        For detailed information about the ``log`` argument, see the function
        :meth:`myokit.prepare_log`.

        By default, every step the solver takes is logged. This is usually
        advantageous, since more points are added exactly at the times the
        system gets more interesting. However, if equidistant points are
        required a ``log_interval`` can be set. Alternatively, the
        ``log_times`` argument can be used to specify logging times directly.

        To get action potential duration (APD) measurements, the simulation can
        be run with threshold crossing detection. To enable this, pass in a
        state variable as ``apd_variable`` and a threshold value as
        ``apd_threshold``.
        *Please note the APD calculation implemented here uses a fixed
        threshold, and so differs from the often used dynamical thresholds such
        as "90% of max(V) - min(V)".*

        To obtain feedback on the simulation progress, an object implementing
        the :class:`myokit.ProgressReporter` interface can be passed in.
        passed in as ``progress``. An optional description of the current
        simulation to use in the ProgressReporter can be passed in as ``msg``.

        Arguments:

        ``duration``
            The time to simulate.
        ``log``
            The variables to log (see detailed description above).
        ``log_interval``
            An optional fixed size log interval. Must be ``None`` if
            ``log_times`` is used. If both are ``None`` every step is logged.
        ``log_times``
            An optional set of pre-determined logging times. Must be ``None``
            if ``log_interval`` is used. If both are ``None`` every step is
            logged.
        ``sensitivities``
            An optional list-of-lists to append the calculated sensitivities
            to.
        ``apd_variable``
            An optional :class:`myokit.Variable` or fully-qualified variable
            name to use in APD calculations. If set, an ``apd_threshold`` must
            also be specified.
        ``apd_threshold``
            An optional (fixed) threshold to use in APD calculations. Must be
            set if and ``apd_variable`` is set, and ``None`` if not.
        ``progress``
            An optional :class:`myokit.ProgressReporter` used to obtain
            feedback about simulation progress.
        ``msg``
            An optional message to pass to any progress reporter.

        By default, this method returns a :class:`myokit.DataLog` containing
        the logged variables.

        However, if sensitivity calculations are enabled a tuple is returned,
        where the first entry is the :class:`myokit.DataLog` and the second
        entry is a matrix of sensitivities ``dy/dx``, where the first indice
        specifies the dependent variable ``y``, and the second indice specifies
        the independent variable ``x``.

        Finally, if APD calculation is enabled, the method returns a tuple
        ``(log, apds)`` or ``(log, sensitivities, apds)`` where ``apds`` is a
        :class:`myokit.DataLog` with entries ``start`` and ``duration``,
        representing the start and duration of all measured APDs.
        """
        duration = float(duration)
        output = self._run(
            duration, log, log_interval, log_times, sensitivities,
            apd_variable, apd_threshold, progress, msg)
        self._time += duration
        return output

    def _run(self, duration, log, log_interval, log_times, sensitivities,
             apd_variable, apd_threshold, progress, msg):

        # Create benchmarker for profiling and realtime logging
        # Note: When adding profiling messages, write them in past tense so
        # that we can show time elapsed for an operation **that has just
        # completed**.
        if myokit.DEBUG_SP or self._model.binding('realtime') is not None:
            b = myokit.tools.Benchmarker()
            if myokit.DEBUG_SP:
                b.print('PP Entered _run method.')
        else:
            b = None

        # Reset error state
        self._error_state = None

        # Simulation times
        if duration < 0:
            raise ValueError('Simulation time can\'t be negative.')
        tmin = self._time
        tmax = tmin + duration

        # Logging interval (None or 0 = disabled)
        log_interval = 0 if log_interval is None else float(log_interval)
        if log_interval < 0:
            log_interval = 0
        if log_times is not None and log_interval > 0:
            raise ValueError(
                'The arguments `log_times` and `log_interval` cannot be used'
                ' simultaneously.')

        # Check user-specified logging times.
        # (An empty list of log points counts as disabled)
        # Note: Checking of values inside the list (converts to float, is non
        # decreasing) happens in the C code.
        if log_times is not None:
            if len(log_times) == 0:
                log_times = None

        # List of sensitivity matrices
        if self._sensitivities:
            if sensitivities is None:
                sensitivities = []
            else:
                # Must be list (of lists of lists)
                if not isinstance(sensitivities, list):
                    raise ValueError(
                        'The argument `sensitivities` must be None or a list.')
        else:
            sensitivities = None

        # APD measuring
        root_list = None
        root_indice = 0
        root_threshold = 0
        if apd_variable is None:
            if apd_threshold is not None:
                raise ValueError(
                    'APD Threshold given but no `apd_variable` specified.')
        else:
            # Get apd variable from this model
            if isinstance(apd_variable, myokit.Variable):
                apd_variable = apd_variable.qname()
            apd_variable = self._model.get(apd_variable)
            if not apd_variable.is_state():
                raise ValueError(
                    'The `apd_variable` must be a state variable.')

            # Set up root finding
            root_list = []
            root_indice = apd_variable.indice()
            root_threshold = float(apd_threshold)

        # Get progress indication function (if any)
        if progress is None:
            progress = myokit._Simulation_progress
        if progress:
            if not isinstance(progress, myokit.ProgressReporter):
                raise ValueError(
                    'The argument `progress` must be either a'
                    ' subclass of myokit.ProgressReporter or None.')
        if myokit.DEBUG_SP:
            b.print('PP Checked arguments.')

        # Parse log argument
        log = myokit.prepare_log(log, self._model, if_empty=myokit.LOG_ALL)
        if myokit.DEBUG_SP:
            b.print('PP Called prepare_log.')

        # Run simulation
        # The simulation is run only if (tmin + duration > tmin). This is a
        # stronger check than (duration == 0), which will return true even for
        # very short durations (and will cause zero iterations of the
        # "while (t < tmax)" loop below).
        if tmin + duration > tmin:

            # Initial state and sensitivities
            state = list(self._state)
            s_state = None
            if self._sensitivities:
                s_state = [list(x) for x in self._s_state]

            # List to store final bound variables in (for debugging)
            bound = [0, 0, 0, 0]

            # Initialize
            if myokit.DEBUG_SP:
                b.print('PP Ready to call sim_init.')
            self._sim.sim_init(
                # 0. Initial time
                tmin,
                # 1. Final time
                tmax,
                # 2. Initial and final state
                state,
                # 3. Initial and final state sensitivities
                s_state,
                # 4. Space to store the bound variable values
                bound,
                # 5. Literal values
                list(self._literals.values()),
                # 6. Parameter values
                list(self._parameters.values()),
                # 7. An event-based pacing protocol
                self._protocol,
                # 8. A fixed-form protocol
                self._fixed_form_protocol,
                # 9. A DataLog
                log,
                # 10. The log interval, or 0
                log_interval,
                # 11. A list of predetermind logging times, or None
                log_times,
                # 12. A list to store calculated sensitivities in
                sensitivities,
                # 13. The state variable indice for root finding (only used if
                #     root_list is a list)
                root_indice,
                # 14. The threshold for root crossing (can be 0 too, only used
                #     if root_list is a list).
                root_threshold,
                # 15. A list to store calculated root crossing times and
                #     directions in, or None
                root_list,
                # 16. A myokit.tools.Benchmarker or None (if not used)
                b,
                # 17. Boolean/int: 1 if we are logging realtime
                int(self._model.binding('realtime') is not None),
            )
            t = tmin

            # Run
            try:
                if progress:
                    # Loop with feedback
                    with progress.job(msg):
                        r = 1.0 / duration if duration != 0 else 1
                        while t < tmax:
                            t = self._sim.sim_step()
                            if not progress.update(min((t - tmin) * r, 1)):
                                raise myokit.SimulationCancelledError()
                else:
                    # Loop without feedback
                    while t < tmax:
                        t = self._sim.sim_step()

            except ArithmeticError as e:
                # Some CVODE(S) errors are set to raise an ArithmeticError,
                # which users may be able to debug.
                if myokit.DEBUG_SP:
                    b.print('PP Caught ArithmeticError.')

                # Store error state
                self._error_state = state

                # Create long error message
                txt = ['A numerical error occurred during simulation at'
                       ' t = ' + str(t) + '.', 'Last reached state: ']
                txt.extend(['  ' + x for x
                            in self._model.format_state(state).splitlines()])
                txt.append('Inputs for binding:')
                txt.append('  time        = ' + myokit.float.str(bound[0]))
                txt.append('  pace        = ' + myokit.float.str(bound[1]))
                txt.append('  realtime    = ' + myokit.float.str(bound[2]))
                txt.append('  evaluations = ' + myokit.float.str(bound[3]))
                txt.append(str(e))

                # Check if state derivatives can be evaluated in Python, if
                # not, add the error to the error message.
                try:
                    self._model.evaluate_derivatives(state)
                except Exception as en:
                    txt.append(str(en))

                # Raise numerical simulation error
                raise myokit.SimulationError('\n'.join(txt))

            except Exception as e:
                if myokit.DEBUG_SP:
                    b.print('PP Caught exception.')

                # Store error state
                self._error_state = state

                # Cast known CVODE errors as SimulationError
                if 'Function CVode()' in str(e):
                    raise myokit.SimulationError(str(e))

                # Unknown exception: re-raise
                raise
            finally:
                # Clean even after KeyboardInterrupt or other Exception
                self._sim.sim_clean()

            # Update internal state
            # Both lists were newly created, so this is OK.
            self._state = state
            self._s_state = s_state

        # Simulation complete
        if myokit.DEBUG_SP:
            b.print('PP Simulation complete.')

        # Calculate apds
        if root_list is not None:
            st = []
            dr = []
            if root_list:
                roots = iter(root_list)
                time, direction = next(roots)
                tlast = time if direction > 0 else None
                for time, direction in roots:
                    if direction > 0:
                        tlast = time
                    else:
                        st.append(tlast)
                        dr.append(time - tlast)
            apds = myokit.DataLog()
            apds['start'] = st
            apds['duration'] = dr
            if myokit.DEBUG_SP:
                b.print('PP Root-finding data processed.')

        # Return
        if myokit.DEBUG_SP:
            b.print('PP Call to _run() complete. Returning.')
        if self._sensitivities is not None:
            if root_list is not None:
                return log, sensitivities, apds
            else:
                return log, sensitivities
        elif root_list is not None:
            return log, apds
        return log

    def set_constant(self, var, value):
        """
        Changes a model constant. Only literal constants (constants not
        dependent on any other variable) can be changed.

        The constant ``var`` can be given as a :class:`Variable` or a string
        containing a variable qname. The ``value`` should be given as a float.
        """
        # Get variable
        value = float(value)
        if isinstance(var, myokit.Variable):
            var = var.qname()
        var = self._model.get(var)

        # Update value in literal or parameter map
        if var in self._literals:
            self._literals[var] = value
        elif var in self._parameters:
            self._parameters[var] = value
        else:
            raise ValueError(
                'The given variable <' + var.qname() + '> is not a literal.')

        # Update value in internal model: This is required for error handling,
        # when self._model.evaluate_derivatives is called.
        # It also ensures the modified value is retained when pickling.
        self._model.set_value(var, value)

    def set_default_state(self, state):
        """
        Allows you to manually set the default state.
        """
<<<<<<< HEAD
        self._default_state = self._model.map_to_state(state)
=======
        self._default_state = [
            s if isinstance(s, myokit.Expression) else myokit.Number(s)
            for s in self._model.map_to_state(state)
        ]
>>>>>>> 7ae0fadc

    def set_max_step_size(self, dtmax=None):
        """
        Sets a maximum step size. To let the solver pick any step size it likes
        use ``dtmax = None``.
        """
        dtmax = 0 if dtmax is None else float(dtmax)
        if dtmax < 0:
            dtmax = 0

        # Store internally
        self._dtmax = dtmax

        # Set in simulation
        self._sim.set_max_step_size(dtmax)

    def set_min_step_size(self, dtmin=None):
        """
        Sets a minimum step size. To let the solver pick any step size it likes
        use ``dtmin = None``.
        """
        dtmin = 0 if dtmin is None else float(dtmin)
        if dtmin < 0:
            dtmin = 0

        # Store internally
        self._dtmin = dtmin

        # Set in simulation
        self._sim.set_min_step_size(dtmin)

    def set_fixed_form_protocol(self, times=None, values=None):
        """
        Configures this simulation to run with a predetermined protocol
        instead of the usual event-based mechanism.

        A 1D time-series should be given as input. During the simulation, the
        value of the pacing variable will be determined by linearly
        interpolating between the two nearest points in the series. If the
        simulation time is outside the bounds of the time-series, the first or
        last value in the series will be used.

        Setting a predetermined protocol clears any previously set (event-based
        or pre-determined) protocol. To clear all protocols, call this method
        with `times=None`. When a simulation is run without any protocol, the
        value of any variables bound to `pace` will be set to 0.

        Arguments:

        ``times``
            A non-decreasing array of times. If any times appear more than
            once, only the value at the highest index will be used.
        ``values``
            An array of values for the pacing variable. Must have the same size
            as ``times``.

        """
        # Check input
        if times is None:
            if values is not None:
                raise ValueError('Values array given, but no times array.')
        else:
            if values is None:
                raise ValueError('Times array given, but no values array.')
            if len(times) != len(values):
                raise ValueError('Times and values array must have same size.')

        # Clear event-based protocol, if set
        self._protocol = None

        # Set new protocol
        if times is None:
            # Clear predetermined protocol
            self._fixed_form_protocol = None
        else:
            # Copy data and set
            self._fixed_form_protocol = (list(times), list(values))

    def set_protocol(self, protocol=None):
        """
        Sets the pacing :class:`Protocol` used by this simulation.

        To run without pacing call this method with ``protocol = None``. In
        this case, the value of any variables bound to `pace` will be set to 0.
        """
        # Clear predetermined protocol, if set
        self._fixed_form_protocol = None

        # Set new protocol
        if protocol is None:
            self._protocol = None
        else:
            self._protocol = protocol.clone()

    def __setstate__(self, state):
        """
        Called after unpickling, to set any variables not set by the
        constructor.

        See: https://docs.python.org/3/library/pickle.html#object.__setstate__
        """
        self._time = state[0]
        self._state = state[1]
        self._default_state = state[2]
        self._s_state = state[3]
        self._s_default_state = state[4]
        self._fixed_form_protocol = state[5]

        # The following properties need to be set on the internal simulation
        # object
        self.set_tolerance(*state[6])
        self.set_min_step_size(state[7])
        self.set_max_step_size(state[8])

    def set_state(self, state):
        """
        Sets the current state.
        """
        self._state = self._model.map_to_state(state)

    def set_time(self, time=0):
        """
        Sets the current simulation time.
        """
        self._time = float(time)

    def set_tolerance(self, abs_tol=1e-6, rel_tol=1e-4):
        """
        Sets the solver tolerances. Absolute tolerance is set using
        ``abs_tol``, relative tolerance using ``rel_tol``. For more information
        on these values, see the Sundials CVODES documentation.
        """
        abs_tol = float(abs_tol)
        if abs_tol <= 0:
            raise ValueError('Absolute tolerance must be positive float.')
        rel_tol = float(rel_tol)
        if rel_tol <= 0:
            raise ValueError('Relative tolerance must be positive float.')

        # Store tolerance in Python (for pickling)
        self._tolerance = (abs_tol, rel_tol)

        # Set tolerance in simulation
        self._sim.set_tolerance(abs_tol, rel_tol)

    def state(self):
        """
        Returns the current state.
        """
        return list(self._state)

    def time(self):
        """
        Returns the current simulation time.
        """
        return self._time<|MERGE_RESOLUTION|>--- conflicted
+++ resolved
@@ -903,16 +903,9 @@
 
     def set_default_state(self, state):
         """
-        Allows you to manually set the default state.
-        """
-<<<<<<< HEAD
+        Change the default state to ``state``.
+        """
         self._default_state = self._model.map_to_state(state)
-=======
-        self._default_state = [
-            s if isinstance(s, myokit.Expression) else myokit.Number(s)
-            for s in self._model.map_to_state(state)
-        ]
->>>>>>> 7ae0fadc
 
     def set_max_step_size(self, dtmax=None):
         """
