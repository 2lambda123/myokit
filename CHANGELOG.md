--- conflicted
+++ resolved
@@ -5,12 +5,9 @@
 ## Unreleased
 - Added
 - Changed
-<<<<<<< HEAD
-  - [#845](https://github.com/MichaelClerx/myokit/pull/845) Improved syntax highlighting and automatic detection of "dark mode" themes.
-=======
   - [#843](https://github.com/MichaelClerx/myokit/pull/843) Myokit is no longer tested on Python 3.5.
   - [#844](https://github.com/MichaelClerx/myokit/pull/844) Tweaked the CellML export's `initial_value` attribute to strip `e+00` if present.
->>>>>>> c2f18197
+  - [#845](https://github.com/MichaelClerx/myokit/pull/845) Improved syntax highlighting and automatic detection of "dark mode" themes.
 - Deprecated
 - Removed
 - Fixed
